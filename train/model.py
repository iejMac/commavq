import torch
import math
import numpy as np
import torch.distributed as dist

from dataclasses import dataclass
from torch import nn
from torch.nn import functional as F

from distributed import is_master
from transformer import Transformer


N_FRAME_TOKENS = 128

@dataclass
class EncoderConfig:
    width: int = 256
    layers: int = 8
    heads: int = 8
    n_dynamics_tokens: int = 64
    n_frames: int = 2
    output_dim: int = -1

class Encoder(nn.Module):
    def __init__(self, width, layers, heads, n_dynamics_tokens, n_frames, output_dim):
        super().__init__()
        self.width = width
        self.layers = layers
        self.heads = heads
        self.n_dynamics_tokens = n_dynamics_tokens
        self.n_frames = n_frames
        self.output_dim = output_dim

        self.transformer = Transformer(width, layers, heads)

        scale = width ** -0.5
        self.frame_delim = nn.Parameter(torch.randn(width) * scale)

        self.pos_emb = nn.Embedding(n_frames*N_FRAME_TOKENS + n_frames, width)
        self.output_dim = width if output_dim == -1 else output_dim

        start_indices = torch.arange(0, (n_frames - 1) * N_FRAME_TOKENS, N_FRAME_TOKENS)
        dynamics_inds = torch.stack([start_indices + i for i in range(n_dynamics_tokens)]).T.reshape(-1)
        self.register_buffer('dynamics_inds', dynamics_inds, persistent=False)

        self.proj = nn.Linear(self.width, self.output_dim, bias=False)
        self.init_parameters()

    def init_parameters(self):
        nn.init.normal_(self.pos_emb.weight, std=0.01)

        proj_std = (self.transformer.width ** -0.5) * ((2 * self.transformer.layers) ** -0.5)
        attn_std = self.transformer.width ** -0.5
        fc_std = (2 * self.transformer.width) ** -0.5

        for block in self.transformer.resblocks:
            nn.init.normal_(block.attn.in_proj_weight, std=attn_std)
            nn.init.normal_(block.attn.out_proj.weight, std=proj_std)
            nn.init.normal_(block.mlp.c_fc.weight, std=fc_std)
            nn.init.normal_(block.mlp.c_proj.weight, std=proj_std)

        # nn.init.normal_(self.proj.weight, mean=0.0, std=proj_std)

    def forward(self, embs):
        embs = torch.cat((
            embs,
            self.frame_delim + torch.zeros(embs.shape[0], embs.shape[1], 1, embs.shape[-1], dtype=embs.dtype, device=embs.device),
        ), dim=-2)
        embs = embs.reshape(embs.shape[0], -1, embs.shape[-1])

        pos = torch.arange(0, embs.shape[1], dtype=torch.long, device=embs.device).unsqueeze(0) 
        p_embs = self.pos_emb(pos)

        t_embs = embs + p_embs

        t_embs = t_embs.permute(1, 0, 2)  # NLD -> LND
        c_embs = self.transformer(t_embs)
        c_embs = c_embs.permute(1, 0, 2)  # LND -> NLD

        # c_embs = self.ln_final(c_embs)
        c_embs = self.proj(c_embs)

        # f = c_embs.index_select(1, self.dynamics_inds)

        start_indices = torch.arange(0, (self.n_frames - 1) * N_FRAME_TOKENS, N_FRAME_TOKENS)
        dynamics_inds = torch.stack([start_indices + i for i in range(self.n_dynamics_tokens)]).T.reshape(-1)

        # f = c_embs[:, self.dynamics_inds]
        f = c_embs[:, dynamics_inds]

        # TODO: very weakly matters but changes loss curve so I'll keep this
        # f = c_embs[:, :self.n_dynamics_tokens]  # transformation is bottlenecked
        # f = c_embs[:, -self.n_dynamics_tokens:]  # transformation is bottlenecked
        return f


@dataclass
class DecoderConfig:
    width: int = 256
    layers: int = 8
    heads: int = 8
    n_dynamics_tokens: int = 64
    n_frames: int = 2
    weight_tying: bool = False
    spatial_embeddings: torch.Tensor = None

class Decoder(nn.Module):
    def __init__(self, width, layers, heads, n_dynamics_tokens, n_frames, weight_tying, spatial_embeddings=None):
        super().__init__()
        self.width = width
        self.layers = layers
        self.heads = heads
        self.n_dynamics_tokens = n_dynamics_tokens
        self.n_frames = n_frames
        self.weight_tying = weight_tying

        self.transformer = Transformer(width, layers, heads)
        self.final_proj = None
        self.pred_head = nn.Linear(width, 1024, bias=False)
        self.weight_tying = weight_tying
        if self.weight_tying:
            print("Tying prediction head to spatial embedding table...")
            if self.width != 256:
                self.final_proj = nn.Linear(self.width, 256, bias=False)
            self.pred_head.weight = nn.Parameter(spatial_embeddings)
            self.pred_head.requires_grad = False

        scale = width ** -0.5
        self.frame_delim = nn.Parameter(torch.randn(width) * scale)
        # n_input_tokens = N_FRAME_TOKENS + n_dynamics_tokens * (n_frames - 1) + n_frames
        # n_input_tokens = N_FRAME_TOKENS * n_frames
        n_input_tokens = (n_frames - 1) * 2 * N_FRAME_TOKENS
        self.pos_emb = nn.Embedding(n_input_tokens, width)

        # full_attn_mask = self.build_attention_mask(n_input_tokens, N_FRAME_TOKENS)
        full_attn_mask = self.build_attention_mask(n_input_tokens, 2 * N_FRAME_TOKENS)
        self.register_buffer('attn_mask', full_attn_mask, persistent=False)

        self.init_parameters()

    def init_parameters(self):
        # TODO: try init here like karpathy (this is decoder)
        nn.init.normal_(self.pos_emb.weight, std=0.01)

        proj_std = (self.transformer.width ** -0.5) * ((2 * self.transformer.layers) ** -0.5)
        attn_std = self.transformer.width ** -0.5
        fc_std = (2 * self.transformer.width) ** -0.5
        for block in self.transformer.resblocks:
            nn.init.normal_(block.attn.in_proj_weight, std=attn_std)
            nn.init.normal_(block.attn.out_proj.weight, std=proj_std)
            nn.init.normal_(block.mlp.c_fc.weight, std=fc_std)
            nn.init.normal_(block.mlp.c_proj.weight, std=proj_std)

        torch.nn.init.normal_(self.pred_head.weight, mean=0.0, std=0.02/math.sqrt(2*self.transformer.layers))
        # torch.nn.init.normal_(self.pred_head.weight, mean=0.0, std=proj_std)

    def build_attention_mask(self, seq_len, block_size):
        # lazily create causal attention mask, with full attention between the tokens
        # pytorch uses additive attention mask; fill with -inf
        '''
        # token level
        mask = torch.empty(ctx_len, ctx_len)
        mask.fill_(float("-inf"))
        mask.triu_(1)  # zero out the lower diagonal
        '''

        # block level
        mask = torch.full((seq_len, seq_len), float('-inf'))
        # Block diagonal mask should have ones (i.e., zero out after fill with '-inf')
        for i in range(0, seq_len, block_size):
            mask[i:i+block_size, :i+block_size] = 0  # unmask block diagonal
        return mask
        
    def forward(self, x, f):
        f = f.reshape(f.shape[0], -1, self.n_dynamics_tokens, self.width)

        f = torch.cat((
            self.frame_delim + torch.zeros(f.shape[0], f.shape[1], N_FRAME_TOKENS-self.n_dynamics_tokens, f.shape[-1], dtype=f.dtype, device=f.device),
            f,
        ), dim=-2)

        x0s = x.unsqueeze(1).expand(-1, (self.n_frames - 1), -1, -1)

        fx = torch.cat((x0s, f), dim=-2).reshape(x.shape[0], -1, x.shape[-1])

        '''
        fx = torch.cat([
            x,
            f.reshape(f.shape[0], -1, f.shape[-1]),
        ], dim=1)  # concat space code with transformation code
        '''

        pos = torch.arange(0, fx.shape[1], dtype=torch.long, device=x.device).unsqueeze(0) 
        p_embs = self.pos_emb(pos)

        fx = fx + p_embs

        fx = fx.permute(1, 0, 2)  # NLD -> LND
        y = self.transformer(fx, attn_mask=self.attn_mask)
        # y = self.transformer(fx)
        y = y.permute(1, 0, 2)  # LND -> NLD

        if self.final_proj is not None:
            y = self.final_proj(y)

        logits = self.pred_head(y)
        return logits


@dataclass
class QuantizerConfig:
    n_embeddings: int = 1024
    embedding_dim: int = 256
    commitment_cost: float = 0.25
    usage_threshold: float = 0.0

class Quantizer(nn.Module):
    def __init__(self, n_embeddings, embedding_dim, commitment_cost, usage_threshold=0.0):
        super().__init__()
        self.embedding_dim = embedding_dim
        self.n_embeddings = n_embeddings
        self.commitment_cost = commitment_cost
        self.usage_threshold = usage_threshold

        self.embedding = nn.Embedding(n_embeddings, embedding_dim)

        # Counter variable which contains the number of times each codebook is used
        self.register_buffer('codebook_used', torch.zeros(self.n_embeddings), persistent=False)

        self.init_parameters()

    def init_parameters(self):
        self.embedding.weight.data.uniform_(-1/self.n_embeddings, 1/self.n_embeddings)

    def reinit_unused_codebook(self, dist_args=None):
        # TODO: cleanup dist code
        reinit = torch.empty_like(self.embedding.weight, device=dist_args.device) 
        used = torch.ones(self.n_embeddings, dtype=torch.bool, device=dist_args.device)

        if dist_args.distributed:
            dist.reduce(self.codebook_used, dst=0)

        with torch.no_grad():
            if not dist_args.distributed or is_master(dist_args):
                if self.codebook_used.sum() != 0.0:
<<<<<<< HEAD
                    avg_probs = self.codebook_used / self.codebook_used.sum()

                    used = (avg_probs > self.usage_threshold)
                    if used.sum() != self.n_embeddings:
                        used_vecs = self.embedding.weight[used]
                        samples = torch.randint(high=used.sum(), size=(reinit.shape[0],)).to(reinit.device)
                        reinit = used_vecs[samples]
                        # reinit += torch.normal(mean=0.0, std=reinit.std()/100.0, size=reinit.shape).to(reinit.device)
                        reinit += torch.normal(mean=0.0, std=1e-12, size=reinit.shape).to(reinit.device)
                        print(f"Reinitialized {(~used).sum()} unused embeddings")
=======
                     avg_probs = self.codebook_used / self.codebook_used.sum()

                     used = (avg_probs > self.usage_threshold)
                     if used.sum() != self.n_embeddings:
                         used_vecs = self.embedding.weight[used]
                         samples = torch.randint(high=used.sum(), size=(reinit.shape[0],)).to(reinit.device)
                         reinit = used_vecs[samples]
                         reinit += torch.normal(mean=0.0, std=1e-12, size=reinit.shape).to(reinit.device)
                         print(f"Reinitialized {(~used).sum()} unused embeddings")
>>>>>>> a2988512

            if dist_args.distributed:
                dist.broadcast(reinit, src=0)
                dist.broadcast(used, src=0)

            if (~used).sum() > 0.0:
                self.embedding.weight[~used] = reinit[~used]
            # TODO: maybe gradients for those need to be 0'd out for safety?
            # TODO: optimizer states?
        # Reset counter
        self.codebook_used *= 0.0

    def forward(self, f_emb):
        flat_input = f_emb.reshape(-1, self.embedding_dim)

        # Calculate distances
        distances = (torch.sum(flat_input**2, dim=1, keepdim=True) 
                    + torch.sum(self.embedding.weight**2, dim=1)
                    - 2 * torch.matmul(flat_input, self.embedding.weight.t()))
            
        # Encoding
        encoding_indices = torch.argmin(distances, dim=1).unsqueeze(1)
        encodings = torch.zeros(encoding_indices.shape[0], self.n_embeddings, device=f_emb.device)
        encodings.scatter_(1, encoding_indices, 1)
<<<<<<< HEAD
      
=======

>>>>>>> a2988512
        if self.training:
            with torch.no_grad():
                used = torch.bincount(encoding_indices.flatten(), minlength=self.n_embeddings)
                self.codebook_used += used

        # Quantize and unflatten
        quantized = torch.matmul(encodings, self.embedding.weight).reshape(f_emb.shape)

        e_latent_loss = F.mse_loss(quantized.detach(), f_emb)
        q_latent_loss = F.mse_loss(quantized, f_emb.detach())
        latent_loss = q_latent_loss + self.commitment_cost * e_latent_loss
        
        quantized = f_emb + (quantized - f_emb).detach()
        avg_probs = torch.mean(encodings, dim=0)
        perplexity = torch.exp(-torch.sum(avg_probs * torch.log(avg_probs + 1e-10)))
        
        return quantized, latent_loss, perplexity, encodings


class VQVideo(nn.Module):
    def __init__(self, encoder_config, decoder_config, quantizer_config, spatial_embeddings):
        super().__init__()
        self.width = decoder_config.width
        self.n_dynamics_tokens = encoder_config.n_dynamics_tokens

        self.register_buffer('spatial_embeddings', spatial_embeddings, persistent=False)

        self.frame_proj = nn.Linear(256, self.width, bias=False)
        self.diff_proj = nn.Linear(quantizer_config.embedding_dim, self.width, bias=False)


        self.encoder = Encoder(
            width=encoder_config.width,
            layers=encoder_config.layers,
            heads=encoder_config.heads,
            n_dynamics_tokens=encoder_config.n_dynamics_tokens,
            n_frames=encoder_config.n_frames,
            output_dim=encoder_config.output_dim,
        )
        self.decoder = Decoder(
            width=decoder_config.width,
            layers=decoder_config.layers,
            heads=decoder_config.heads,
            n_dynamics_tokens=decoder_config.n_dynamics_tokens,
            n_frames=decoder_config.n_frames,
            weight_tying=decoder_config.weight_tying,
            spatial_embeddings = spatial_embeddings,
        )
        self.quantizer = Quantizer(
            n_embeddings=quantizer_config.n_embeddings,
            embedding_dim=quantizer_config.embedding_dim,
            commitment_cost=quantizer_config.commitment_cost,
        )

    def encode_diff(self, x):
        x = x.reshape(x.shape[0], x.shape[1], -1) # flatten representation
        embs = self.spatial_embeddings[x]
        embs = self.frame_proj(embs)
        return self.encoder(embs)

    def decode(self, x, f):
        x = self.spatial_embeddings[x]
        x = self.frame_proj(x)
        logits = self.decoder(x, f)

        start_indices = torch.arange(0, 2 * (self.encoder.n_frames - 1) * N_FRAME_TOKENS, 2 * N_FRAME_TOKENS)
        pred_inds = torch.cat([start_indices + i for i in range(N_FRAME_TOKENS)]).to(logits.device)
        true_logits = logits.index_select(1, pred_inds)

        # true_logits = logits[:, N_FRAME_TOKENS:]
        # TODO: very weakly matters but changes loss curve so I'll keep this
        # used to just not work for the second one, now it works fine
        # true_logits = logits[:, :N_FRAME_TOKENS]  # for now only one frame
        # true_logits = logits[:, -N_FRAME_TOKENS:]
        return true_logits

    def forward(self, x):
        x = x.reshape(x.shape[0], x.shape[1], -1) # flatten representation
        embs = self.spatial_embeddings[x]
        embs = self.frame_proj(embs)

        f_emb = self.encoder(embs)

        f, latent_loss, ppl, encodings = self.quantizer(f_emb)
        latent_info = {'latent_loss': latent_loss, 'perplexity': ppl, 'encodings': encodings}
        f = self.diff_proj(f)

        x0 = x[:, 0].reshape(x.shape[0], -1).long()
        logits = self.decode(x0, f)

        return logits, latent_info<|MERGE_RESOLUTION|>--- conflicted
+++ resolved
@@ -244,18 +244,6 @@
         with torch.no_grad():
             if not dist_args.distributed or is_master(dist_args):
                 if self.codebook_used.sum() != 0.0:
-<<<<<<< HEAD
-                    avg_probs = self.codebook_used / self.codebook_used.sum()
-
-                    used = (avg_probs > self.usage_threshold)
-                    if used.sum() != self.n_embeddings:
-                        used_vecs = self.embedding.weight[used]
-                        samples = torch.randint(high=used.sum(), size=(reinit.shape[0],)).to(reinit.device)
-                        reinit = used_vecs[samples]
-                        # reinit += torch.normal(mean=0.0, std=reinit.std()/100.0, size=reinit.shape).to(reinit.device)
-                        reinit += torch.normal(mean=0.0, std=1e-12, size=reinit.shape).to(reinit.device)
-                        print(f"Reinitialized {(~used).sum()} unused embeddings")
-=======
                      avg_probs = self.codebook_used / self.codebook_used.sum()
 
                      used = (avg_probs > self.usage_threshold)
@@ -265,7 +253,6 @@
                          reinit = used_vecs[samples]
                          reinit += torch.normal(mean=0.0, std=1e-12, size=reinit.shape).to(reinit.device)
                          print(f"Reinitialized {(~used).sum()} unused embeddings")
->>>>>>> a2988512
 
             if dist_args.distributed:
                 dist.broadcast(reinit, src=0)
@@ -290,11 +277,6 @@
         encoding_indices = torch.argmin(distances, dim=1).unsqueeze(1)
         encodings = torch.zeros(encoding_indices.shape[0], self.n_embeddings, device=f_emb.device)
         encodings.scatter_(1, encoding_indices, 1)
-<<<<<<< HEAD
-      
-=======
-
->>>>>>> a2988512
         if self.training:
             with torch.no_grad():
                 used = torch.bincount(encoding_indices.flatten(), minlength=self.n_embeddings)
