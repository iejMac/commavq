import os
import sys
import json
import torch
import time
import numpy as np
import wandb
import random

from datetime import datetime
from datasets import load_dataset
from torch import nn
from torch.nn import functional as F
from torch import optim

from dataloader import TokenLoader
from distributed import is_master, init_distributed_device
from evaluate import compute_acc_metrics, compute_usage_loss, compute_perplexity, evaluate_model
from model import VQVideo, EncoderConfig, DecoderConfig, QuantizerConfig, N_FRAME_TOKENS
from params import parse_args


def random_seed(seed=42, rank=0):
    torch.manual_seed(seed + rank)
    np.random.seed(seed + rank)
    random.seed(seed + rank)


def main(args):
    args = parse_args(args)

    device = init_distributed_device(args)

    if args.name is None:
        model_name = args.model.split("/")[-1].split(".")[0]
        date_str = datetime.now().strftime("%Y_%m_%d-%H_%M_%S")
        args.name = '-'.join([
            date_str,
            f"model_{model_name}",
            f"lr_{args.lr}",
            f"b_{args.batch_size}",
        ])

    if torch.cuda.is_available():
        # This enables tf32 on Ampere GPUs which is only 8% slower than
        # float16 and almost as accurate as float32
        # This was a default in pytorch until 1.12
        torch.backends.cuda.matmul.allow_tf32 = True
        torch.backends.cudnn.benchmark = True
        torch.backends.cudnn.deterministic = False

    # Logging
    log_base_path = os.path.join(args.logs, args.name)
    args.checkpoint_path = os.path.join(log_base_path, "checkpoints")
    if is_master(args):
        os.makedirs(log_base_path, exist_ok=True)
        os.makedirs(args.checkpoint_path, exist_ok=True)
    args.enable_wandb = args.enable_wandb and is_master(args)

    if args.enable_wandb:
        wandb.init(
            project="diff-encoding",
            name=args.name,
        )

    # Data Prep
    train_dataloader = TokenLoader(args.train_data, args.batch_size, n_frames=args.n_frames)
    val_dataloader = TokenLoader(args.val_data, args.batch_size, n_frames=args.n_frames)

    # Model Prep
    with open(args.model, "r") as f:
        model_config = json.load(f)

    quantized_width = model_config['quantizer_cfg']['embedding_dim']
    n_dynamics_tokens = model_config['n_dynamics_tokens']

    # TODO: this doesn't need to be frozen
    spatial_embeddings = torch.load(model_config['spatial_embedding'])
    spatial_embeddings.requires_grad = False

    encoder_config = EncoderConfig(
        n_dynamics_tokens=n_dynamics_tokens,
        n_frames=args.n_frames,
        output_dim=quantized_width,
        **model_config['encoder_cfg'],
    )
    decoder_config = DecoderConfig(
        n_dynamics_tokens=n_dynamics_tokens,
        n_frames=args.n_frames,
        spatial_embeddings=spatial_embeddings if model_config['decoder_cfg']['weight_tying'] else None,
        **model_config['decoder_cfg'],
    )
    quantizer_config = QuantizerConfig(
        **model_config['quantizer_cfg'],
    )

    random_seed(args.seed, 0)
    model = VQVideo(
        encoder_config=encoder_config,
        decoder_config=decoder_config,
        quantizer_config=quantizer_config,
        spatial_embeddings = spatial_embeddings,
    ).to(device)
    model.device = device

    random_seed(args.seed, args.rank)

    if is_master(args):
        n_params = sum(p.numel() for p in model.parameters() if p.requires_grad)
        print(f"Model has {n_params} parameters")

    if args.distributed:
        ddp_args = {}
        if args.ddp_static_graph:
            ddp_args['static_graph'] = True
        model = torch.nn.parallel.DistributedDataParallel(model, device_ids=[device], **ddp_args)

    # Opt Prep
    opt = optim.AdamW(
        model.parameters(),
        lr=args.lr,
        betas=(args.beta1, args.beta2),
        eps=args.eps,
        weight_decay=args.wd,
    )

    start_step = 1
    if args.resume is not None:
        checkpoint = torch.load(args.resume, map_location='cpu')
        if 'step' in checkpoint:
            start_step = checkpoint['step'] + 1
            sd = checkpoint['state_dict']
            if not args.distributed and next(iter(sd.items()))[0].startswith('module'):
                sd = {k[len('module.'):]: v for k, v in sd.items()}

            model.load_state_dict(sd)
            opt.load_state_dict(checkpoint['optimizer'])
        else:
            model.load_state_dict(checkpoint)
        print(f"Resuming checkpoint {args.resume} (step {start_step})")

    i = start_step
    t0 = time.time()

    for X in train_dataloader:
        if i > args.iters:
            break
        X = X.long().to(device)
        labels = X[:, 1:].reshape(X.shape[0], -1)

        data_time = time.time() - t0

        # Forward pass
        opt.zero_grad()

        true_logits, latent_info = model(X)

        prep_logits, prep_labels = true_logits.reshape(-1, 1024), labels.reshape(-1)
        reco_loss = F.cross_entropy(prep_logits, prep_labels)
        latent_loss = latent_info['latent_loss']
        
        loss = reco_loss + latent_loss

        loss.backward()

        # Clip gradients
        if args.grad_clip_norm != -1:
            torch.nn.utils.clip_grad_norm_(model.parameters(), args.grad_clip_norm, norm_type=2.0)
        # Compute gradient norm
        grad_norm = torch.norm(
            torch.stack([
                torch.norm(p.grad.detach(), 2.0).to(device)
                for p in model.parameters() if p.grad is not None
            ]),
            2.0,
        )

        opt.step()

        log = {}

        if args.check_usage_frequency == -1:
            log["train/perplexity"] = latent_info['perplexity'].item() 
        # Accurate perplexity calculation
        elif (i % args.check_usage_frequency == 0):
            mod = model.module.quantizer if args.distributed else model.quantizer
            log["train/perplexity"] = compute_perplexity(mod, args)

        if (args.reinit_unused_codebook_frequency != -1) and (i % args.reinit_unused_codebook_frequency == 0):
            mod = model.module if args.distributed else model
            mod.quantizer.reinit_unused_codebook(args)

        batch_time = time.time() - t0

        train_log = {
            "perf/step": i,
            "perf/data_time": data_time,
            "perf/batch_time": batch_time,
            "perf/tokens_s_gpu": X.numel()/batch_time,
            "train/reco_loss": reco_loss.item(),
            "train/latent_loss": latent_loss.item(),
            "train/grad_norm": grad_norm.item(),
        }
<<<<<<< HEAD

=======
        log.update(train_log)
        
>>>>>>> a2988512
        # Evals + Logging
        if is_master(args):
            model.eval()
            ns = [1]
            if args.n_frames > 2:
                ns.append(args.n_frames - 1)
<<<<<<< HEAD
            acc_logs = compute_acc_metrics(true_logits.argmax(dim=-1), X, ns, "train")
            log.update(acc_logs)
=======

            acc_logs = compute_acc_metrics(true_logits.argmax(dim=-1), X, ns, "train")
            log.update(acc_logs)

>>>>>>> a2988512
            # Check if you're using f embedding and x0 together
            if (args.check_usage_frequency != -1) and (i % args.check_usage_frequency == 0):
                mod = model.module if args.distributed else model
                usage_log = compute_usage_loss(mod, X)
                log.update(usage_log)
            if (args.val_frequency != -1) and (i % args.val_frequency == 0):
                mod = model.module if args.distributed else model
                val_log = evaluate_model(mod, val_dataloader, args.val_steps)
                log.update(val_log)
            model.train()

            # Checkpointing
            if (args.save_frequency != -1) and (i % args.save_frequency == 0):
                checkpoint_dict = {
                    "step": i,
                    "name": args.name,
                    "state_dict": model.state_dict(),
                    "optimizer": opt.state_dict(),
                }

                checkpoint_name = os.path.join(args.checkpoint_path, f"step_{'latest' if args.save_most_recent else i}.pth")
                torch.save(checkpoint_dict, checkpoint_name)

            if (i % args.log_every_n_steps == 0):
                print(f"Step {i}")
                print("--------")
                for name, val in log.items():
                    print(f"{name}: {val}")
                if args.enable_wandb:
                    wandb.log(log)

        i += 1
        t0 = time.time()

if __name__ == "__main__":
    main(sys.argv[1:])<|MERGE_RESOLUTION|>--- conflicted
+++ resolved
@@ -201,27 +201,18 @@
             "train/latent_loss": latent_loss.item(),
             "train/grad_norm": grad_norm.item(),
         }
-<<<<<<< HEAD
-
-=======
         log.update(train_log)
         
->>>>>>> a2988512
         # Evals + Logging
         if is_master(args):
             model.eval()
             ns = [1]
             if args.n_frames > 2:
                 ns.append(args.n_frames - 1)
-<<<<<<< HEAD
+
             acc_logs = compute_acc_metrics(true_logits.argmax(dim=-1), X, ns, "train")
             log.update(acc_logs)
-=======
-
-            acc_logs = compute_acc_metrics(true_logits.argmax(dim=-1), X, ns, "train")
-            log.update(acc_logs)
-
->>>>>>> a2988512
+
             # Check if you're using f embedding and x0 together
             if (args.check_usage_frequency != -1) and (i % args.check_usage_frequency == 0):
                 mod = model.module if args.distributed else model
