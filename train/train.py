--- conflicted
+++ resolved
@@ -177,31 +177,6 @@
 
         opt.step()
 
-<<<<<<< HEAD
-        log = {}
-
-        # TODO: make this work with reinit
-        if (i % args.check_usage_frequency == 0):
-            with torch.no_grad():
-                if args.distributed:
-                    mod = model.module.quantizer
-                    temp_cu = mod.codebook_used.clone()
-                    dist.reduce(mod.codebook_used, dst=0)
-
-                    if is_master(args):
-                        avg_probs = mod.codebook_used / mod.codebook_used.sum()
-                        mod.codebook_used = temp_cu
-                        log["train/perplexity"] = torch.exp(-torch.sum(avg_probs * torch.log(avg_probs + 1e-10)))
-                else:
-                    mod = model.quantizer
-                    avg_probs = mod.codebook_used / mod.codebook_used.sum()
-                    log["train/perplexity"] = torch.exp(-torch.sum(avg_probs * torch.log(avg_probs + 1e-10)))
-                # TODO: doesnt work with reinit since zeros out
-
-                if args.reinit_unused_codebook_frequency == -1:
-                    mod.codebook_used *= 0.0
-=======
-
         log = {}
 
         if args.check_usage_frequency == -1:
@@ -210,7 +185,6 @@
         elif (i % args.check_usage_frequency == 0):
             mod = model.module.quantizer if args.distributed else model.quantizer
             log["train/perplexity"] = compute_perplexity(mod, args)
->>>>>>> 6016949a
 
         if (args.reinit_unused_codebook_frequency != -1) and (i % args.reinit_unused_codebook_frequency == 0):
             mod = model.module if args.distributed else model
@@ -225,10 +199,6 @@
             "perf/tokens_s_gpu": X.numel()/batch_time,
             "train/reco_loss": reco_loss.item(),
             "train/latent_loss": latent_loss.item(),
-<<<<<<< HEAD
-            # "train/perplexity": latent_info['perplexity'].item(),
-=======
->>>>>>> 6016949a
             "train/grad_norm": grad_norm.item(),
         }
         log.update(train_log)
